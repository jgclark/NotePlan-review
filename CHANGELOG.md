# CHANGELOG

<<<<<<< HEAD
## v1.3.0, 20.11.2020
- _time for a GitHub release, so arbitrarily bumping this to v1.3.0_
- [Change] When run npTools script now doesn't run quietly
=======
## 1.3.0, 30.10.2020
- [Change] Now default to using the sandbox location for CloudKit storage (change from NotePlan 3.0.15 beta)

>>>>>>> e6ae2833
## v1.2.17, 25.10.2020
- [Improve] Now better string matching used on 'e' and 'r' commands

## v1.2.16, 21.10.2020
- [Fix] Now better handle blank note file, or those with less than 2 lines

## v1.2.15, 16.10.2020
- [Change] Small improvements, and fix to presentation of completed and cancelled tasks

## v1.2.14, 15.10.2020
- [New] Ability to filter which notes are reviewed (issue 11)

## v1.2.13, 12.10.2020
- [Fix] Show updated 'Next Review' date after a Review for a note 

## v1.2.12, 9.10.2020
- [Change] Now show completed and cancelled notes in the lists again

## v1.2.11, 8.10.2020
- [Fix] Was wrongly counting cancelled tasks as open
- [Change] Improve the main task summary display to improve colouring, including highlighting overdue projects and project reviews
- [Change] Improve the main task summary display, by removing the review interval field, and presenting the due and review dates as relative dates

## v1.2.10, 20.9.2020
- [New] Pick up .md files, not just .txt files (issue 9)

## v1.2.9, 25.7.2020
- [Update] to use newer name of supporting script
- [Improve] Better installation documentation
- [New] Add --help option

## v1.2.8, 18.7.2020
- [Change] add support for CloudKit storage, now as a default, ready for NP 3.0 (issue 8)
- [Change] minor changes to @mentions

## v1.2.5, 9.5.2020
- [Improve] Documentation on commands

## v1.2.2-4, 18.4.2020
- [Change] Remove display of tag counts: now handled more fully in the separate npStats script
- [Fix] Wrong display of other notes (issue 3)

## v1.2.1, 19.3.2020
- [New] From NotePlan v2.4+ it also covers notes in sub-directories, but ignores notes in the special @Archive and @Trash sub-directories (or others beginning @) (issue 1)
- [New] Extend 'r' action to review particular notes specified by fuzzy match, not just the next in the list

## v1.2.0, 15.3.2020
- [Improve] error handling on file operations and external scripts
- [Change] order 'other active' by title

## v1.0.2, 29.2.2020
- [Change] summary file output now CSV formatted

## v1.0.0, 22.2.2020
- [New] Make the reviewing more flexible
- [New] Introduce colouring in output
- [Fix] Bug in handling & in note titles<|MERGE_RESOLUTION|>--- conflicted
+++ resolved
@@ -1,14 +1,14 @@
 # CHANGELOG
 
-<<<<<<< HEAD
 ## v1.3.0, 20.11.2020
 - _time for a GitHub release, so arbitrarily bumping this to v1.3.0_
 - [Change] When run npTools script now doesn't run quietly
-=======
-## 1.3.0, 30.10.2020
+- [Improve] Make configuration of data storage path automatic (prefering CloudKit > iCloud Drive > Dropbox if there are multiple of these set up)
+- [Improve] Improve display of 'People List' function, including removing any future tasks
+
+## 1.2.18, 30.10.2020
 - [Change] Now default to using the sandbox location for CloudKit storage (change from NotePlan 3.0.15 beta)
 
->>>>>>> e6ae2833
 ## v1.2.17, 25.10.2020
 - [Improve] Now better string matching used on 'e' and 'r' commands
 
