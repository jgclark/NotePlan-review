#!/usr/bin/ruby
# frozen_string_literal: true

#----------------------------------------------------------------------------------
# NotePlan project review
# (c) Jonathan Clark, v1.2, 15.3.2020
#----------------------------------------------------------------------------------
# Assumes first line of a NP project file is just a markdown-formatted title
# and second line contains metadata items:
# - any #hashtags, particularly #Pnn and #active
# - any @start(), @due(), @complete(), @reviewed() dates, of form YYYY-MM-DD,
#   but other forms can be parsed as well
# - a @reviewInterval() field, using terms like '2m', '1w'
#
# Shows a summary of the notes, grouped by active and then closed.
# The active ones also have a list of the number of open / waiting / closed tasks.
# From NP v2.5 reads notes in folders too.
#
# Can also show a list of projects.
#
# Requires gems fuzzy_match  (> gem install fuzzy_match)
#----------------------------------------------------------------------------------
# TODO:
# * [ ] add ability to find and review notes in folders (from NP v2.5)
# * [ ] summary outputs to distinguish archived from complete notes
# * [ ] try changing @start(date), @due(date) etc. to @start/date etc.
#----------------------------------------------------------------------------------
# DONE:
# * [x] add extra space before @reviewed when adding for first time
# * [x] order 'other active' by title
# * [x] fail gracefully when no npClean script available
# * [x] in file read operations in initialize, cope with EOF errors [useful info at https://www.studytonight.com/ruby/exception-handling-in-ruby]
# * [x] for summary strip out the colorizing and output CSV instead
# * [x] add a way to review in an order I want
# * [x] Make cancelled part of active not active (e.g. Home Battery)
# * [x] review the 'Articles & Publicity' seems to fire wrongly; escaping in the x-callback-url?
# * [x] put total of tasks to review as summary on 'v'
# * [x] see if colouration is possible (https://github.com/fazibear/colorize)
# * [x] in 'e' cope with no fuzzy match error
# * [x] Fix next (r)eview item opening wrong note
# * [x] Fix save summary makes all [x]
# * [x] Log stats to summary file
# * [x] Report some stats from all open things
# * [x] Fix next (r)eview item not coming in same order as listed
# * [x] Fix after pressing 'a' the list of Archived ones is wrong
# * [x] Run npClean after a review -- and then get this to run after each individual note edit
# * [x] Separate parts to a different 'npClean' script daily crawl to fix various things
#----------------------------------------------------------------------------------

require 'date'
require 'time'
require 'open-uri'
require 'etc' # for login lookup
require 'fuzzy_match' # gem install fuzzy_match
require 'colorize' # for coloured output using https://github.com/fazibear/colorize

# Constants
DateFormat = '%d.%m.%y'
DateTimeFormat = '%e %b %Y %H:%M'
timeNow = Time.now
TodaysDate = Date.today # can't work out why this needs to be a 'constant' to work -- something about visibility, I suppose
EarlyDate = Date.new(1970, 1, 1)
summaryFilename = Date.today.strftime('%Y%m%d') + ' Notes summary.md'

# Setting variables to tweak
USERNAME = 'jonathan' # set manually, as automated methods don't seek to work.
STORAGE_TYPE = 'iCloud' # or Dropbox
TAGS_TO_FIND = ['@admin', '@facilities', '@CWs', '@cfl', '@yfl', '@secretary', '@JP', '@martha', '@church'].freeze
NPCleanScriptPath = '/Users/jonathan/bin/npClean'
NPStatsScriptPath = '/Users/jonathan/bin/npStats'
NP_BASE_DIR = if STORAGE_TYPE == 'iCloud'
                "/Users/#{USERNAME}/Library/Mobile Documents/iCloud~co~noteplan~NotePlan/Documents" # for iCloud storage
              else
                "/Users/#{USERNAME}/Dropbox/Apps/NotePlan/Documents" # for Dropbox storage
              end
User = Etc.getlogin # for debugging when running by launchctl

# Colours, using the colorization gem
# to show some possible combinations, run  String.color_samples
# to show list of possible modes, run   puts String.modes  (e.g. underline, bold, blink)
String.disable_colorization false
CancelledColour = :light_magenta
CompletedColour = :light_green
ReviewNeededColour = :light_red
ActiveColour = :light_yellow
WarningColour = :light_red
InstructionColour = :light_cyan

# other globals
notes = [] # to hold all our note objects

#-------------------------------------------------------------------------
# Class definitions
#-------------------------------------------------------------------------
# NPNote Class reflects a stored NP note, and gives following methods:
# - initialize
# - calc_next_review
# - print_summary and print_summary_to_file
# - open_note
# - update_last_review_date
# - list_person_mentioned
# - list_waiting_tasks
#-------------------------------------------------------------------------
class NPNote
  # Define the attributes that need to be visible outside the class instances
  attr_reader :id
  attr_reader :title
  attr_reader :nextReviewDate
  attr_reader :reviewInterval
  attr_reader :isActive
  attr_reader :isCancelled
  attr_reader :isProject
  attr_reader :isGoal
  attr_reader :toReview
  attr_reader :metadataLine
  attr_reader :dueDate
  attr_reader :open
  attr_reader :waiting
  attr_reader :done
  attr_reader :filename

  def initialize(this_file, id)
    # initialise instance variables (that persist with the class instance)
    @filename = this_file
    @id = id
    @title = nil
    @isActive = true # assume note is active
    @isCancelled = false
    @startDate = nil
    @completeDate = nil
    @reviewInterval = nil
    @lastReviewDate = nil
    @nextReviewDateRelative = nil
    @codes = nil
    @open = @waiting = @done = 0
    @dueDate = nil
    @nextReviewDate = nil
    @isProject = false
    @isGoal = false
    @toReview = false

    # initialise other variables (that don't need to persist with the class instance)
    headerLine = @metadataLine = nil

    # puts "  Initializing NPNote for #{this_file}"
    # Open file and read the first two lines, using a rescue block to catch file errors
    File.open(this_file) do |f|
      begin
        headerLine = f.readline
        @metadataLine = f.readline

        # Now make a title for this file from first line
        # (but take off any heading characters at the start and starting and ending whitespace)
        @title = headerLine.gsub!(/^#*\s*/, '')
        @title = @title.gsub(/\s+$/, '')

        # Now process line 2 (rest of metadata)
        # the following regex matches returns an array with one item, so make a string (by join), and then parse as a date
        @metadataLine.scan(%r{@start\(([0-9\-\./]{6,10})\)}) { |m|  @startDate = Date.parse(m.join) }
        @metadataLine.scan(%r{(@end|@due)\(([0-9\-\./]{6,10})\)}) { |m| @dueDate = Date.parse(m.join) } # allow alternate form '@end(...)'
        @metadataLine.scan(%r{(@complete|@completed|@finish)\(([0-9\-\./]{6,10})\)}) { |m| @completeDate = Date.parse(m.join) }
        @metadataLine.scan(%r{@reviewed\(([0-9\-\./]{6,10})\)}) { |m| @lastReviewDate = Date.parse(m.join) }
        @metadataLine.scan(/@review\(([0-9]+[dDwWmMqQ])\)/) { |m| @reviewInterval = m.join.downcase }

        # make active if #active flag set
        @isActive = true    if @metadataLine =~ /#active/
        # but override if #archive set, or complete date set
        @isActive = false   if (@metadataLine =~ /#archive/) || @completeDate
        # make cancelled if #cancelled or #someday flag set
        @isCancelled = true if (@metadataLine =~ /#cancelled/) || (@metadataLine =~ /#someday/)
        # make toReview if review date set and before today
        @toReview = true if @nextReviewDate && (nrd <= TodaysDate)

        # If an active task and review interval is set, calc next review date.
        # If no last review date set, assume we need to review today.
        if @reviewInterval && @isActive
          @nextReviewDate = if @lastReviewDate
                              calc_next_review(@lastReviewDate, @reviewInterval)
                            else
                              TodaysDate
                            end
        end

        # Note if this is a #project or #goal
        @isProject = true if @metadataLine =~ /#project/
        @isGoal    = true if @metadataLine =~ /#goal/
        # look for project etc codes (there might be several, so join with spaces), and make uppercase
        # @@@ something wrong with regex but I can't see what, so removing the logic
        # @metadataLine.scan(/[PpFfSsWwBb][0-9]+/)  { |m| @codes = m.join(' ').downcase }
        # If no codes given, but this is a goal or project, then use a basic code
        if @codes.nil?
          @codes = 'P' if @isProject
          @codes = 'G' if @isGoal
        end

        # Now read through rest of file, counting number of open, waiting, done tasks
        f.each_line do |line|
          if line =~ /\[x\]/ # a completed task
            @done += 1
          elsif line =~ /^\s*\*\s+/ # a task, but (by implication) not completed
            if line =~ /#waiting/
              @waiting += 1 # count this as waiting not open
            else
              @open += 1
            end
          end
        end
      rescue EOFError # this file is empty so ignore it
        puts "  Error: note #{this_file} is empty, so ignoring it.".colorize(WarningColour)
        # @@@ actually need to reject the file and this object entirely
      rescue StandardError => e
        puts "ERROR: Hit #{e.exception.message} when initializing note file #{this_file}".colorize(WarningColour)
      end
    end
  end

  def calc_next_review(last, interval)
    # Calculate next review date, assuming interval is of form nn[dwmq]
    daysToAdd = 0
    unit = interval[-1]
    num = interval.chop.to_i
    case unit
    when 'd'
      daysToAdd = num
    when 'w'
      daysToAdd = num * 7
    when 'm'
      daysToAdd = num * 30
    when 'q'
      daysToAdd = num * 90
    else
      puts "Error in calc_next_review from #{last} by #{interval}".colorize(WarningColour)
    end
    newDate = last + daysToAdd
    newDate
  end

  def print_summary
    # Pretty print a summary for this NP note to screen
    mark = '[x] '
    colour = CompletedColour
    if @isActive
      mark = '[ ] '
      colour = ActiveColour
    end
    if @isCancelled
      mark = '[-] '
      colour = CancelledColour
    end
    colour = ReviewNeededColour if @toReview
    titleTrunc = @title[0..37]
    endDateFormatted = @dueDate ? @dueDate.strftime(DateFormat) : ''
    completeDateFormatted = @completeDate ? @completeDate.strftime(DateFormat) : ''
    nextReviewDateFormatted = @nextReviewDate ? @nextReviewDate.strftime(DateFormat) : ''
    out = format('%s %-38s %5s %3d %3d %3d  %8s %9s %-3s %10s', mark, titleTrunc, @codes, @open, @waiting, @done, endDateFormatted, completeDateFormatted, @reviewInterval, nextReviewDateFormatted)
    if @isProject || @isGoal # make P/G italic
      puts out.colorize(colour).italic
    else
      puts out.colorize(colour)
    end
  end

  def print_summary_to_file
    # print summary of this note in one line as a CSV file line
    mark = '[x]'
    mark = '[ ]' if @isActive
    mark = '[-]' if @isCancelled
    endDateFormatted = @dueDate ? @dueDate.strftime(DateFormat) : ''
    completeDateFormatted = @completeDate ? @completeDate.strftime(DateFormat) : ''
    nextReviewDateFormatted = @nextReviewDate ? @nextReviewDate.strftime(DateFormat) : ''
    out = format('%s %s,%s,%d,%d,%d,%s,%s,%s,%s', mark, @title, @codes, @open, @waiting, @done, endDateFormatted, completeDateFormatted, @reviewInterval, nextReviewDateFormatted)
    puts out
  end

  def open_note
    # Use x-callback scheme to open this note in NotePlan,
    # as defined at http://noteplan.co/faq/General/X-Callback-Url%20Scheme/
    #   noteplan://x-callback-url/openNote?noteTitle=...
    # Open a note identified by the title or date.
    # Parameters:
    # noteDate optional to identify the calendar note in the format YYYYMMDD like '20180122'.
    # noteTitle optional to identify the normal note by actual title.
    # fileName optional to identify a note by filename instead of title or date.
    #   Searches first general notes, then calendar notes for the filename.
    #   If its an absolute path outside NotePlan, it will copy the note into the database (only Mac).
    uri = "noteplan://x-callback-url/openNote?noteTitle=#{@title}"
    uriEncoded = URI.escape(uri, ' &') # by default & isn't escaped, so change that
    begin
      response = `open "#{uriEncoded}"`
    rescue StandardError
      puts "  Error trying to open note with #{uriEncoded}".colorize(WarningColour)
    end
    # Would prefer to use the following sorts of method, but can't get them to work.
    # Asked at https://stackoverflow.com/questions/57161971/how-to-make-x-callback-url-call-to-local-app-in-ruby but no response.
    #   uriEncoded = URI.escape(uri)
    #   response = open(uriEncoded).read  # TODO not yet working: no such file
    #   req = Net::HTTP::Get.new(uriEncoded)
    #   response = http.request(req)
  end

  def update_last_review_date
    # Set the note's last review date to today's date
    # Open the file for read-write
    begin
      f = File.open(@filename, 'r')
      lines = []
      n = 0
      f.each_line do |line|
        lines[n] = line
        n += 1
      end
      f.close
      lineCount = n
    rescue StandardError => e
      puts "ERROR: Hit #{e.exception.message} when updating last review date for file #{@filename}".colorize(WarningColour)
    end

    # in the metadata line, cut out the existing mention of lastReviewDate(...)
    metadata = lines[1]
    metadata.gsub!(%r{@reviewed\([0-9\.\-/]+\)\s*}, '') # needs gsub! to replace multiple copies, and in place
    # and add new lastReviewDate(<today>)
    metadata = "#{metadata.chomp} @reviewed(#{TodaysDate})" # feels like there ought to be a space between the items, but in practice not.

    # in the rest of the lines, do some clean up:
    n = 2
    while n < lineCount
      # remove any #waiting tags on complete tasks
      lines[n].gsub!(/ #waiting/, '') if (lines[n] =~ /#waiting/) && (lines[n] =~ /\[x\]/)
      # blank any lines which just have a * or -
      lines[n] = '' if lines[n] =~ /^\s*[\*\-]\s*$/
      n += 1
    end

    # open file and write all this data out
    begin
      File.open(@filename, 'w') do |ff|
        n = 0
        lines.each do |line|
          if n != 1
            ff.puts line
          else
            ff.puts metadata
          end
          n += 1
        end
      end
    rescue StandardError => e
      puts "ERROR: Hit #{e.exception.message} when initializing note file #{this_file}".colorize(WarningColour)
    end

    print "Updated review date.\n" # " for " + "#{@title}".bold
  end

  def list_waiting_tasks
    # List any tasks that are marked as #waiting and aren't [x] or @done
    f = File.open(@filename, 'r')
    lines = []
    n = 0
    f.each_line do |line|
      if (line =~ /#waiting/) && !((line =~ /@done/) || (line =~ /\[x\]/) || (line =~ /\[-\]/))
        lines[n] = line
        n = + 1
      end
    end
    f.close
    return unless n.positive?

    puts '# ' + @title
    lines.each do |line|
      puts '  ' + line.gsub(/#waiting/, '')
    end
  end

  def list_person_mentioned(tag)
    # List any lines that @-mention the parameter
    f = File.open(@filename, 'r')
    lines = []
    n = 0
    f.each_line do |line|
      if (line =~ /#{tag}/) && !((line =~ /@done/) || (line =~ /\[x\]/) || (line =~ /\[-\]/))
        lines[n] = line
        n = + 1
      end
    end
    f.close
    return unless n.positive?

    puts "  # #{@title}"
    lines.each do |line|
      puts '    ' + line
    end
  end

  # def inspect
  #   puts "#{@id}: nrd = #{@nextReviewDate}"
  # end
end

#=======================================================================================
# Main loop
#=======================================================================================
# Now start interactive loop offering a couple of actions:
# save summary file, open note in NP
#---------------------------------------------------------------------------
quit = false
verb = 'a' # get going by reading and summarising all notes
input = ''
searchString = bestMatch = nil
titleList = []
notesToReview = [] # list of ID of notes overdue for review
notesToReviewOrdered = []
notesOtherActive = [] # list of ID of other active notes
notesOtherActiveOrdered = []
notesArchived = []      # list of ID of archived notes
notesAllOrdered = []    # list of IDs of all notes (used for summary writer)

until quit
  # get title name fuzzy matching on the rest of the input string (i.e. 'eMatchstring') if present
  if !input.empty?
    searchString = input[1..(input.length - 2)]
    # from list of titles, try and match
    i = 0
    notes.each do |n|
      titleList[i] = n.title
      i += 1
    end
    fm = FuzzyMatch.new(titleList)
    bestMatch = fm.find(searchString)
  else
    bestMatch = nil
  end

  # Decide what Command to run ...
  case verb
  when 'p'
    # Show project summary
    puts "\n     Title                                        Opn Wat Don Due       Completed Int  NxtReview".bold
    puts '--------------------------------------- Projects List ------------------------------------------'
    notes.each do |n|
      n.print_summary  if n.isProject
    end
    puts "\n---------------------------------------- Goals List --------------------------------------------"
    notes.each do |n|
      n.print_summary  if n.isGoal
    end

  when 'a'
    # (Re)parse the data files
<<<<<<< HEAD
    Dir.chdir(NP_BASE_DIR + '/Notes/')
=======
>>>>>>> 35a4fe02
    i = 0
    notes.clear # clear if not already empty
    notesToReview.clear
    notesToReviewOrdered.clear
    notesOtherActive.clear
    notesOtherActiveOrdered.clear
    notesArchived.clear
    notesAllOrdered.clear

    # Read metadata for all note files in the NotePlan directory
    # (and sub-directories from v2.5)
    begin
      Dir.chdir(NoteplanDir + '/Notes/')
      Dir.glob('**/*.txt').each do |this_file|
        notes[i] = NPNote.new(this_file, i)
        nrd = notes[i].nextReviewDate
        if notes[i].isActive && !notes[i].isCancelled
          if nrd && (nrd <= TodaysDate)
            notesToReview.push(notes[i].id) # Save list of ID of notes overdue for review
          else
            notesOtherActive.push(notes[i].id) # Save list of other active notes
          end
        else
          notesArchived.push(notes[i].id) # Save list of in-active notes
        end
        i += 1
      end
    rescue StandardError => e
      puts "ERROR: Hit #{e.exception.message} when reading note file #{this_file}".colorize(WarningColour)
    end

    # Order notes by different fields
    # Info: https://stackoverflow.com/questions/882070/sorting-an-array-of-objects-in-ruby-by-object-attribute
    # https://stackoverflow.com/questions/4610843/how-to-sort-an-array-of-objects-by-an-attribute-of-the-objects
    # Can do multiples using [s.dueDate, s....]
    notesToReviewOrdered = notesToReview.sort_by { |s| notes[s].nextReviewDate }
    notesOtherActiveOrdered = notesOtherActive.sort_by { |s| notes[s].title } # to get around problem of nil entries breaking any comparison
    notesAllOrdered = notes.sort_by(&:title) # simpler, as defaults to alphanum sort

    # Now output the notes with ones needing review first,
    # then ones which are active, then the rest
    puts "\n     Title                                        Opn Wat Don Due       Completed Int  NxtReview".bold
    puts '-------------------------------- Not Active ----------------------------------------------------'
    notesArchived.each do |n|
      notes[n].print_summary
    end
    puts '------------------------------- Other Active ---------------------------------------------------'
    notesOtherActiveOrdered.each do |n|
      notes[n].print_summary
    end
    puts '------------------------------ Ready to review -------------------------------------------------'
    notesToReviewOrdered.each do |n|
      notes[n].print_summary
    end
    puts '------------------------------------------------------------------------------------------------'
    no = 0
    nw = 0
    nd = 0
    notesToReview.each do |n|
      nd += notes[n].done
      nw += notes[n].waiting
      no += notes[n].open
    end
    notesOtherActive.each do |n|
      nd += notes[n].done
      nw += notes[n].waiting
      no += notes[n].open
    end
    puts "     #{notesToReview.count + notesOtherActive.count} active notes with #{no} open, #{nw} waiting, #{nd} done tasks.   #{notesArchived.count} archived notes"

  when 'v'
    # Show all notes to review
    puts "\n     Title                                        Opn Wat Don Due       Completed Int  NxtReview".bold
    puts '------------------------------ Ready to review -------------------------------------------------'
    notesToReviewOrdered.each do |n|
      notes[n].print_summary
    end
    # show summary count
    puts "     (Total: #{notesToReview.count} notes)".colorize(ActiveColour)

  when 'c'
    # go and run the clean up script, npClean, which defaults to all files changed in last 24 hours
    begin
      success = system('ruby', NPCleanScriptPath)
    rescue StandardError
      puts '  Error trying to run npClean script'.colorize(WarningColour)
    end

  when 't'
    # go and run the statistics script, npStats
    begin
      success = system('ruby', NPStatsScriptPath)
    rescue StandardError
      puts '  Error trying to run npStats script'.colorize(WarningColour)
    end

  when 'e'
    # edit the note
    # use title name fuzzy matching on the rest of the input string (i.e. 'eMatchstring')
    if bestMatch
      puts "   Opening closest match note '#{bestMatch}'"
      noteID = titleList.find_index(bestMatch)
      notes[noteID].open_note
    else
      puts "   Warning: Couldn't find a note matching '#{searchString}'".colorize(WarningColour)
    end

  when 'l'
    # Show @people annotations for those listed in atTags
    puts "\n----------------------------- People Mentioned ----------------------------------------------"
    TAGS_TO_FIND.each do |p|
      puts
      puts "#{p} mentions:".bold

      notesToReviewOrdered.each do |n|
        notes[n].list_person_mentioned(p)
      end
      notesOtherActiveOrdered.each do |n|
        notes[n].list_person_mentioned(p)
      end
    end

  when 'q'
    # quit the utility
    quit = true
    break

  when 'r'
    # If no extra characters given, then open the next note that needs reviewing
    if bestMatch
      noteID = titleList.find_index(bestMatch)
      notes[noteID].open_note
      # puts "       Reviewing closest match note '#{bestMatch}' ... press any key when finished."
      print '  Reviewing closest match note ' + bestMatch.to_s. bold + ' ... press any key when finished. '
      gets

      # update the @reviewed() date for the note just reviewed
      notes[noteID].update_last_review_date
      # Attempt to remove this from notesToReivewOrdered
      notesToReview.delete(noteID)
      notesToReviewOrdered.delete(noteID)
      notesOtherActive.push(noteID)
      notesOtherActiveOrdered.push(noteID)
      # Clean up this file
      begin
        success = system('ruby', NPCleanScriptPath, notes[noteID].filename)
      rescue StandardError
        puts '  Error trying to clean '.colorize(WarningColour) + notes[noteID].title.to_s.colorize(WarningColour).bold
      end
    else
      if !notesToReviewOrdered.empty?
        noteIDToReview = notesToReviewOrdered.first
        notes[noteIDToReview].open_note
        # puts "       Press any key when finished reviewing '#{notes[noteIDToReview].title}' ..."
        print '  Reviewing ' + notes[noteIDToReview].title.to_s.bold + ' ... press any key when finished. '
        gets

        # update the @reviewed() date for the note just reviewed
        notes[noteIDToReview].update_last_review_date
        # move this from notesToReview to notesOtherActive
        notesToReview.delete(noteIDToReview)
        notesToReviewOrdered.delete(noteIDToReview)
        notesOtherActive.push(noteIDToReview)
        notesOtherActiveOrdered.push(noteIDToReview)
        # Clean up this file
        begin
          success = system('ruby', NPCleanScriptPath, notes[noteIDToReview].filename)
        rescue StandardError
          puts '  Error trying to clean '.colorize(WarningColour) + notes[noteIDToReview].title.to_s.colorize(WarningColour).bold
        end
      else
        puts "       Way to go! You've no more notes to review :-)".colorize(CompletedColour)
      end
    end

  when 's'
    # write out the unordered summary to summaryFilename, temporarily redirecting stdout
    # using 'w' mode which will truncate any existing file
    Dir.chdir(NP_BASE_DIR + '/Summaries/')
    sf = File.open(summaryFilename, 'w')
    old_stdout = $stdout
    $stdout = sf
    puts "# NotePlan Notes summary, #{timeNow}"
    notesAllOrdered.each(&:print_summary_to_file)

    no = 0
    nw = 0
    nd = 0
    notesOtherActive.each do |n| # WHY doesn't notesAllOrdered work here?
      nd += notes[n].done
      nw += notes[n].waiting
      no += notes[n].open
    end
    puts '# Totals'
    puts "Notes: #{notesToReview.count + notesOtherActive.count} active, #{notesArchived.count} archived"
    puts "Tasks: #{no} open, #{nw} waiting, #{nd} done"

    $stdout = old_stdout
    sf.close
    puts '    Written summary to ' + summaryFilename.to_s.bold

  when 'w'
    # list @waiting items in open notes
    puts "\n-------------------------------------- #Waiting Tasks -----------------------------------------"
    notesToReviewOrdered.each do |n|
      notes[n].list_waiting_tasks
    end
    notesOtherActiveOrdered.each do |n|
      notes[n].list_waiting_tasks
    end

  else
    puts '   Invalid action! Please try again.'.colorize(WarningColour)
  end

  # now ask again
  print "\nCommands: re-read & show (a)ll, (c)lean up, (e)dit note, people (l)ist, (p)roject list,".colorize(InstructionColour)
  print "\n(q)uit, (r)eview next, (s)ave summary, (t) show stats, (v) review list, (w)aiting tasks  > ".colorize(InstructionColour)
  input = gets
  verb = input[0].downcase
end<|MERGE_RESOLUTION|>--- conflicted
+++ resolved
@@ -66,8 +66,8 @@
 USERNAME = 'jonathan' # set manually, as automated methods don't seek to work.
 STORAGE_TYPE = 'iCloud' # or Dropbox
 TAGS_TO_FIND = ['@admin', '@facilities', '@CWs', '@cfl', '@yfl', '@secretary', '@JP', '@martha', '@church'].freeze
-NPCleanScriptPath = '/Users/jonathan/bin/npClean'
-NPStatsScriptPath = '/Users/jonathan/bin/npStats'
+NP_CLEAN_SCRIPT_PATH = '/Users/jonathan/bin/npClean'
+NP_STATS_SCRIPT_PATH = '/Users/jonathan/bin/npStats'
 NP_BASE_DIR = if STORAGE_TYPE == 'iCloud'
                 "/Users/#{USERNAME}/Library/Mobile Documents/iCloud~co~noteplan~NotePlan/Documents" # for iCloud storage
               else
@@ -446,10 +446,6 @@
 
   when 'a'
     # (Re)parse the data files
-<<<<<<< HEAD
-    Dir.chdir(NP_BASE_DIR + '/Notes/')
-=======
->>>>>>> 35a4fe02
     i = 0
     notes.clear # clear if not already empty
     notesToReview.clear
@@ -462,7 +458,7 @@
     # Read metadata for all note files in the NotePlan directory
     # (and sub-directories from v2.5)
     begin
-      Dir.chdir(NoteplanDir + '/Notes/')
+      Dir.chdir(NP_BASE_DIR + '/Notes/')
       Dir.glob('**/*.txt').each do |this_file|
         notes[i] = NPNote.new(this_file, i)
         nrd = notes[i].nextReviewDate
@@ -533,7 +529,7 @@
   when 'c'
     # go and run the clean up script, npClean, which defaults to all files changed in last 24 hours
     begin
-      success = system('ruby', NPCleanScriptPath)
+      success = system('ruby', NP_CLEAN_SCRIPT_PATH)
     rescue StandardError
       puts '  Error trying to run npClean script'.colorize(WarningColour)
     end
@@ -541,7 +537,7 @@
   when 't'
     # go and run the statistics script, npStats
     begin
-      success = system('ruby', NPStatsScriptPath)
+      success = system('ruby', NP_STATS_SCRIPT_PATH)
     rescue StandardError
       puts '  Error trying to run npStats script'.colorize(WarningColour)
     end
@@ -595,7 +591,7 @@
       notesOtherActiveOrdered.push(noteID)
       # Clean up this file
       begin
-        success = system('ruby', NPCleanScriptPath, notes[noteID].filename)
+        success = system('ruby', NP_CLEAN_SCRIPT_PATH, notes[noteID].filename)
       rescue StandardError
         puts '  Error trying to clean '.colorize(WarningColour) + notes[noteID].title.to_s.colorize(WarningColour).bold
       end
@@ -616,7 +612,7 @@
         notesOtherActiveOrdered.push(noteIDToReview)
         # Clean up this file
         begin
-          success = system('ruby', NPCleanScriptPath, notes[noteIDToReview].filename)
+          success = system('ruby', NP_CLEAN_SCRIPT_PATH, notes[noteIDToReview].filename)
         rescue StandardError
           puts '  Error trying to clean '.colorize(WarningColour) + notes[noteIDToReview].title.to_s.colorize(WarningColour).bold
         end
