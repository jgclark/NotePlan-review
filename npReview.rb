--- conflicted
+++ resolved
@@ -1,11 +1,7 @@
 #!/usr/bin/ruby
 #----------------------------------------------------------------------------------
 # NotePlan Review script
-<<<<<<< HEAD
 # by Jonathan Clark, v1.3.0, 20.11.2020
-=======
-# by Jonathan Clark, v1.3.0, 30.10.2020
->>>>>>> e6ae2833
 #----------------------------------------------------------------------------------
 # The script shows a summary of the notes, grouped by status, with option to easily
 # open up each one that needs reviewing in turn in NotePlan. When continuing the
@@ -36,46 +32,41 @@
 # For more details, including issues, see GitHub project https://github.com/jgclark/NotePlan-review/
 #----------------------------------------------------------------------------------
 VERSION = '1.3.0'.freeze
-<<<<<<< HEAD
-=======
-# TODO: rationalise summary lines to fit better with npStats. So, 86 / 87 'active' notes.
-# TODO: this reports Goals: 82open + 2w + ?f / Stats->75 +2w +7f
-#                 Projects: 96 o + 9w +?f / 76 o + 9w 18f
->>>>>>> e6ae2833
 
 require 'date'
 require 'time'
 require 'open-uri'
-require 'etc' # for login lookup
-# require 'fuzzy_match'
 require 'colorize'
 require 'optparse' # more details at https://docs.ruby-lang.org/en/2.1.0/OptionParser.html
 
-# Constants
+#----------------------------------------------------------------------------------
+# Setting variables for users to tweak
+#----------------------------------------------------------------------------------
 DATE_FORMAT_SCREEN = '%d.%m.%y'.freeze # use shorter form of years when writing to screen
 DATE_FORMAT_FILE = '%d.%m.%Y'.freeze # use full years for writing out to file
 SORTING_DATE_FORMAT = '%y%m%d'.freeze
-DATE_TIME_FORMAT = '%e %b %Y %H:%M'.freeze
+MENTIONS_TO_FIND = ['@admin', '@facilities', '@cws', '@cfl', '@email', '@announce', '@oluo', '@jp', '@martha', '@church', '@liz', '@lizf'].freeze
+USERNAME = ENV['LOGNAME'] # pull username from environment
+USER_DIR = ENV['HOME'] # pull home directory from environment
+TOOLS_SCRIPT_PATH = "#{USER_DIR}/bin/npTools".freeze
+STATS_SCRIPT_PATH = "#{USER_DIR}/bin/npStats".freeze
+NP_SUMMARIES_DIR = "#{USER_DIR}/Dropbox/NPSummaries".freeze
+SUMMARY_FILENAME = TODAYS_DATE.strftime('%Y%m%d') + '_notes_summary.csv'
+
+#----------------------------------------------------------------------------------
+# Constants & other settings
+#----------------------------------------------------------------------------------
 timeNow = Time.now
-TodaysDate = Date.today # can't work out why this needs to be a 'constant' to work -- something about visibility, I suppose
-EarlyDate = Date.new(1970, 1, 1)
-summary_filename = Date.today.strftime('%Y%m%d') + '_notes_summary.csv'
-
-# Setting variables to tweak
-USERNAME = 'jonathan'.freeze # set manually, as automated methods don't seek to work.
-MENTIONS_TO_FIND = ['@admin', '@facilities', '@cws', '@cfl', '@email', '@secretary', '@jp', '@martha', '@church', '@liz'].freeze
-TOOLS_SCRIPT_PATH = '/Users/jonathan/bin/npTools'.freeze
-STATS_SCRIPT_PATH = '/Users/jonathan/bin/npStats'.freeze
-STORAGE_TYPE = 'CloudKit'.freeze # or Dropbox or CloudKit or iCloud
-NP_BASE_DIR = if STORAGE_TYPE == 'Dropbox'
-                "/Users/#{USERNAME}/Dropbox/Apps/NotePlan/Documents" # for Dropbox storage
-              elsif STORAGE_TYPE == 'CloudKit'
-                "/Users/#{USERNAME}/Library/Containers/co.noteplan.NotePlan3/Data/Library/Application Support/co.noteplan.NotePlan3" # for CloudKit storage
-              else
-                "/Users/#{USERNAME}/Library/Mobile Documents/iCloud~co~noteplan~NotePlan/Documents"
-              end
-NP_NOTE_DIR = "#{NP_BASE_DIR}/Notes".freeze
-NP_SUMMARIES_DIR = "/Users/#{USERNAME}/Dropbox/NPSummaries".freeze
+TODAYS_DATE = Date.today # defaults to %Y-%m-%d format. Can't work out why this needs to be a 'constant' to work -- something about visibility, I suppose
+DROPBOX_DIR = "#{USER_DIR}/Dropbox/Apps/NotePlan/Documents".freeze
+ICLOUDDRIVE_DIR = "#{USER_DIR}/Library/Mobile Documents/iCloud~co~noteplan~NotePlan/Documents".freeze
+CLOUDKIT_DIR = "#{USER_DIR}/Library/Containers/co.noteplan.NotePlan3/Data/Library/Application Support/co.noteplan.NotePlan3".freeze
+np_base_dir = DROPBOX_DIR if Dir.exist?(DROPBOX_DIR) && Dir[File.join(DROPBOX_DIR, '**', '*')].count { |file| File.file?(file) } > 1
+np_base_dir = ICLOUDDRIVE_DIR if Dir.exist?(ICLOUDDRIVE_DIR) && Dir[File.join(ICLOUDDRIVE_DIR, '**', '*')].count { |file| File.file?(file) } > 1
+np_base_dir = CLOUDKIT_DIR if Dir.exist?(CLOUDKIT_DIR) && Dir[File.join(CLOUDKIT_DIR, '**', '*')].count { |file| File.file?(file) } > 1
+NP_CALENDAR_DIR = "#{np_base_dir}/Calendar".freeze
+NP_NOTE_DIR = "#{np_base_dir}/Notes".freeze
+HEADER_LINE = "\n    Title                                  Open Wait Done Due        Completed  Next Review".freeze
 
 # Colours, using the colorization gem
 # to show some possible combinations, run  String.color_samples
@@ -92,10 +83,7 @@
 WarningColour = :light_red
 InstructionColour = :light_cyan
 
-# other constants
-HEADER_LINE = "\n    Title                                  Open Wait Done Due        Completed  Next Review".freeze
-
-# other globals
+# Globals
 notes = [] # to hold all our note objects
 
 #-------------------------------------------------------------------------
@@ -188,10 +176,10 @@
           # If an active task and review interval is set, calc next review date.
           # If no last review date set, assume we need to review today.
           if @review_interval
-            @next_review_date = !@last_review_date.nil? ? calc_next_review(@last_review_date, @review_interval) : TodaysDate
+            @next_review_date = !@last_review_date.nil? ? calc_next_review(@last_review_date, @review_interval) : TODAYS_DATE
           end
           # make to_review if review date set and before today (and active)
-          @to_review = true if @next_review_date && (@next_review_date <= TodaysDate)
+          @to_review = true if @next_review_date && (@next_review_date <= TODAYS_DATE)
         end
 
         # Note if this is a #project or #goal
@@ -284,13 +272,13 @@
     out_pt5 = format(' %-10s', next_review_date_fmtd)
     print out_pt1.colorize(title_colour)
     print out_pt2
-    if @due_date && @due_date < TodaysDate
+    if @due_date && @due_date < TODAYS_DATE
       print out_pt3.colorize(WarningColour)
     else
       print out_pt3
     end
     print out_pt4
-    if @next_review_date && @next_review_date < TodaysDate
+    if @next_review_date && @next_review_date < TODAYS_DATE
       print out_pt5.colorize(ReviewNeededColour)
     else
       print out_pt5.colorize(ReviewNotNeededColour)
@@ -309,15 +297,15 @@
     # fileName optional to identify a note by filename instead of title or date.
     #   Searches first general notes, then calendar notes for the filename.
     #   If its an absolute path outside NotePlan, it will copy the note into the database (only Mac).
-    # FIXME: probably here that emojis aren't working
-    uri = "noteplan://x-callback-url/openNote?noteTitle=#{@title}"
-    uriEncoded = URI.escape(uri, ' &') # by default & isn't escaped, so change that
+    # NB: need to URI.escape the title to make sure emojis are handled OK.
+    uriEncoded = "noteplan://x-callback-url/openNote?noteTitle="+URI.escape(@title)
     begin
       response = `open "#{uriEncoded}"`
     rescue StandardError
       puts "  Error trying to open note with #{uriEncoded}".colorize(WarningColour)
     end
-    # Would prefer to use the following sorts of method, but can't get them to work.
+    # NB: URI.escape is deprecated. So would prefer to use the following sorts of method, 
+    # but can't get them to work:
     # Asked at https://stackoverflow.com/questions/57161971/how-to-make-x-callback-url-call-to-local-app-in-ruby but no response.
     #   uriEncoded = URI.escape(uri)
     #   response = open(uriEncoded).read  # not yet working: "no such file"
@@ -346,7 +334,7 @@
     metadata = lines[1]
     metadata.gsub!(%r{@reviewed\([0-9\.\-/]+\)\s*}, '') # needs gsub! to replace multiple copies, and in place
     # and add new last_review_date(<today>)
-    metadata = "#{metadata.chomp} @reviewed(#{TodaysDate})"
+    metadata = "#{metadata.chomp} @reviewed(#{TODAYS_DATE})"
     # then remove multiple consecutive spaces which seem to creep in, with just one
     metadata.gsub!(/\s{2,12}/, ' ')
 
@@ -379,9 +367,9 @@
 
     # now update this date in the object, so the next display will be correct
     @next_review_date = if @last_review_date
-                          calc_next_review(TodaysDate, @review_interval)
+                          calc_next_review(TODAYS_DATE, @review_interval)
                         else
-                          TodaysDate
+                          TODAYS_DATE
                         end
     puts "  Updated review date for '#{@filename}'."
   end
@@ -407,12 +395,15 @@
   end
 
   def list_tag_mentions(tag)
-    # List any lines that @-mention the parameter
+    # List any lines that @-mention the parameter (unless tasks which are future, completed or cancelled)
     f = File.open(@filename, 'r')
     lines = []
     n = 0
     f.each_line do |line|
-      if (line =~ /#{tag}/) && !((line =~ /@done/) || (line =~ /\[x\]/) || (line =~ /\[-\]/))
+      scheduledDate = nil
+      line.scan(/>(\d\d\d\d\-\d\d-\d\d)/) { |m| scheduledDate = Date.parse(m.join) }
+      line_future = !scheduledDate.nil? && scheduledDate > TODAYS_DATE ? true : false
+      if (line =~ /#{tag}/) && !((line =~ /@done/) || line_future || (line =~ /\[x\]/) || (line =~ /\[-\]/))
         lines[n] = line
         n = + 1
       end
@@ -420,9 +411,9 @@
     f.close
     return unless n.positive?
 
-    puts "  # #{@title}"
+    puts "  #{@title}"
     lines.each do |line|
-      puts '    ' + line
+      puts '  ' + line
     end
   end
 end
@@ -438,7 +429,7 @@
   # e.g. today, 3w ago, 2m, 4y ago.
   # Accepts date in normal Ruby Date type
   is_past = false
-  diff = (date - TodaysDate).to_i # need to cast to integer as otherwise it seems to be type rational
+  diff = (date - TODAYS_DATE).to_i # need to cast to integer as otherwise it seems to be type rational
   if diff.negative?
     diff = diff.abs
     is_past = true
@@ -553,11 +544,11 @@
 verb = 'a' # get going by reading and summarising all notes
 input = ''
 searchString = best_match = nil
-titleList = []
+titleList = [] # list of all note titles
 notes_to_review = [] # list of ID of notes overdue for review
-notes_to_review_ord = []
+notes_to_review_ord = [] # ordered list of ID of notes overdue for review
 notes_other_active = [] # list of ID of other active notes
-notes_other_active_ord = []
+notes_other_active_ord = [] # ordered list of ID of other active notes
 notes_completed = [] # list of ID of archived notes
 notes_cancelled = [] # list of ID of cancelled notes
 notes_all_ordered = [] # list of IDs of all notes (used for summary writer)
@@ -601,7 +592,7 @@
         notes_completed.push(n.id) if n.is_completed
         notes_cancelled.push(n.id) if n.is_cancelled
         if n.is_active
-          if n.next_review_date && (n.next_review_date <= TodaysDate)
+          if n.next_review_date && (n.next_review_date <= TODAYS_DATE)
             notes_to_review.push(n.id) # Save list of ID of notes overdue for review
           else
             notes_other_active.push(n.id) # Save list of in-active notes
@@ -626,11 +617,11 @@
     # https://stackoverflow.com/questions/4610843/how-to-sort-an-array-of-objects-by-an-attribute-of-the-objects
     # https://stackoverflow.com/questions/827649/what-is-the-ruby-spaceship-operator
     # notes_all_ordered = notes.sort_by(&:title) # simple comparison, as defaults to alphanum sort
-    notes_all_ordered = notes.sort_by { |s| s.due_date ? s.due_date : TodaysDate }
+    notes_all_ordered = notes.sort_by { |s| s.due_date ? s.due_date : TODAYS_DATE }
 
     # Following are more complicated, as the array is of _id_s, not actual NPNote objects
     # NB: nil entries will break any comparison.
-    notes_to_review_ord = notes_to_review.sort_by { |s| notes[s].next_review_date ? notes[s].next_review_date : TodaysDate }
+    notes_to_review_ord = notes_to_review.sort_by { |s| notes[s].next_review_date ? notes[s].next_review_date : TODAYS_DATE }
     # # Here's an example of sorting by two fields:
     # notes_to_review_ord = notes_to_review.sort{ |a,b|
     #   if a.status == b.status
@@ -690,7 +681,7 @@
     puts "\n----- Tags Mentioned ------------------------------------------------------------------"
     MENTIONS_TO_FIND.each do |p|
       puts
-      puts "#{p} mentions:".bold
+      puts "#{p} mentions:".bold.colorize(ProjectColour)
 
       notes_to_review_ord.each do |n|
         notes[n].list_tag_mentions(p)
@@ -721,7 +712,7 @@
     if !best_match.empty?
       # If extra characters given, then open the next title that best matches the characters
       noteID = titleList.find_index(best_match)
-      print 'Reviewing closest match note ' + best_match.to_s.bold + ' ...when finished press any key.'
+      print 'Reviewing closest match note ' + best_match.to_s.bold + '...when finished press any key > '
       notes[noteID].open_note
       gets
 
@@ -743,8 +734,8 @@
       loop do
         noteID = notes_to_review_ord.first
         notes[noteID].open_note
-        print 'Reviewing ' + notes[noteID].title.to_s.bold + " ...when finished press any key (or press 'r' to review next one)."
-        input = gets
+        print 'Reviewing ' + notes[noteID].title.to_s.bold + "...when finished press any key (or press 'r' to review next one) > "
+        input = gets 
         input1 = input[0].downcase
 
         # update the @reviewed() date for the note just reviewed
@@ -768,11 +759,11 @@
     end
 
   when 's'
-    # write out a summary of all notes to summary_filename, ordered by name
+    # write out a summary of all notes to SUMMARY_FILENAME, ordered by name
     # using 'w' mode which will truncate any existing file
     begin
       Dir.chdir(NP_SUMMARIES_DIR)
-      sf = File.open(summary_filename, 'w')
+      sf = File.open(SUMMARY_FILENAME, 'w')
       sf.puts "# NotePlan Notes summary, #{timeNow}"
       sf.puts 'Title, Open tasks, Waiting tasks, Done tasks, Start date, Due date, Completed date, Review interval, Next review date'
       notes_all_ordered.each do |n|
@@ -790,9 +781,9 @@
       sf.puts
       sf.puts "= #{notes_to_review.count} to review, #{notes_other_active.count} also active, and #{notes_completed.count} completed notes."
       sf.close
-      puts '    Written summary to ' + summary_filename.to_s.bold
+      puts '    Written summary to ' + SUMMARY_FILENAME.to_s.bold
     rescue StandardError => e
-      puts "ERROR: Hit #{e.exception.message} when trying to write out summary file #{summary_filename}".colorize(WarningColour)
+      puts "ERROR: Hit #{e.exception.message} when trying to write out summary file #{SUMMARY_FILENAME}".colorize(WarningColour)
     end
 
   when 't'
