--- conflicted
+++ resolved
@@ -1,11 +1,7 @@
 #!/usr/bin/env ruby
 #----------------------------------------------------------------------------------
 # NotePlan Review script
-<<<<<<< HEAD
 # by Jonathan Clark, v1.4.2, 31.10.2021
-=======
-# by Jonathan Clark, v1.4.1, 218.11.2021
->>>>>>> 0ec3901b
 #----------------------------------------------------------------------------------
 # The script shows a summary of the notes, grouped by status, with option to easily
 # open up each one that needs reviewing in turn in NotePlan.
@@ -37,11 +33,7 @@
 # For more details, including issues, see GitHub project https://github.com/jgclark/NotePlan-review/
 # TODO: Take our Template, Reviews, Summaries directories.
 #----------------------------------------------------------------------------------
-<<<<<<< HEAD
 VERSION = '1.4.2'.freeze
-=======
-VERSION = '1.4.1'.freeze
->>>>>>> 0ec3901b
 
 require 'date'
 require 'time'
