--- conflicted
+++ resolved
@@ -293,7 +293,6 @@
     #   noteplan://x-callback-url/openNote?noteTitle=...
     # Open a note identified by the title or date.
     # Parameters:
-<<<<<<< HEAD
     # - noteDate optional to identify the calendar note in the format YYYYMMDD like '20180122'.
     # - noteTitle optional to identify the normal note by actual title.
     # - fileName optional to identify a note by filename instead of title or date.
@@ -301,30 +300,11 @@
     #     If its an absolute path outside NotePlan, it will copy the note into the database (only Mac).
     # NB: need to URL encode the title to make sure & and emojis are handled OK.
     uriEncoded = "noteplan://x-callback-url/openNote?noteTitle="+url_encode(@title)
-=======
-    # noteDate optional to identify the calendar note in the format YYYYMMDD like '20180122'.
-    # noteTitle optional to identify the normal note by actual title.
-    # fileName optional to identify a note by filename instead of title or date.
-    #   Searches first general notes, then calendar notes for the filename.
-    #   If its an absolute path outside NotePlan, it will copy the note into the database (only Mac).
-    # NB: need to URI.escape the title to make sure emojis are handled OK.
-    uriEncoded = "noteplan://x-callback-url/openNote?noteTitle=" + URI.escape(@title)
->>>>>>> 829d4b8f
     begin
       response = `open "#{uriEncoded}"`
     rescue StandardError
       puts "  Error trying to open note with #{uriEncoded}".colorize(WarningColour)
     end
-<<<<<<< HEAD
-=======
-    # NB: URI.escape is deprecated. So would prefer to use the following sorts of method,
-    # but can't get them to work:
-    # Asked at https://stackoverflow.com/questions/57161971/how-to-make-x-callback-url-call-to-local-app-in-ruby but no response.
-    #   uriEncoded = URI.escape(uri)
-    #   response = open(uriEncoded).read  # not yet working: "no such file"
-    #   req = Net::HTTP::Get.new(uriEncoded)
-    #   response = http.request(req)
->>>>>>> 829d4b8f
   end
 
   def update_last_review_date
