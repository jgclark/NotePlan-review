--- conflicted
+++ resolved
@@ -544,13 +544,6 @@
 
         # add to relevant lists (arrays) of categories of notes
         # TODO: review the logic here. "Friends 2020" landed in Not Active and ActiveReviewed lists
-<<<<<<< HEAD
-        nrd = notes[i].next_review_date
-        if nrd && (nrd <= TodaysDate) && !notes[i].is_completed && !notes[i].is_cancelled # TODO: better way to exclude last two?
-          notes_to_review.push(notes[i].id) # Save list of ID of notes overdue for review
-        else
-          notes_other_active.push(notes[i].id) # Save list of in-active notes
-=======
         n = notes[i]
         notes_completed.push(n.id) if n.is_completed
         notes_cancelled.push(n.id) if n.is_cancelled
@@ -560,7 +553,6 @@
           else
             notes_other_active.push(n.id) # Save list of in-active notes
           end
->>>>>>> 256e2a62
         end
         i += 1
       end
